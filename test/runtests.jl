using TestItemRunner

@testitem "Ambiguities" begin
    @test isempty(detect_ambiguities(Base, Core, TruncatedStreams))
end

@testitem "FixedLengthIO" begin
    using Random
    rng = MersenneTwister(42)

    content_length = 1024
    content = rand(rng, UInt8, content_length)

    fixed_length = 16
    io = IOBuffer(content; read=true, write=true)
    fio = FixedLengthIO(io, fixed_length)
    @test bytesavailable(fio) == fixed_length

    # read < fixed_length bytes
    n = 8
    a = read(fio, n)
    @test a == first(content, n)
    @test bytesavailable(fio) == fixed_length - n

    # read everything else
    b = read(fio)
    @test b == content[n+1:fixed_length]
    @test bytesavailable(fio) == 0
    @test eof(fio)

    # try reading again
    c = read(fio)
    @test isempty(c)
    @test eof(fio)

    # try really hard to read again
    d = read(fio, 1)
    @test isempty(d)
    @test eof(fio)

    # try really, really hard to read again
    @test_throws EOFError read(fio, UInt8)
    @test eof(fio)

    # seek and try again
    @test seek(fio, n) === fio
    @test bytesavailable(fio) == fixed_length - n
    e = read(fio)
    @test e == content[n+1:fixed_length]
    @test eof(fio)

    # seek more and try again
    @test seekstart(fio) === fio
    @test bytesavailable(fio) == fixed_length
    f = read(fio)
    @test f == first(content, fixed_length)
    @test eof(fio)

    # skip and try again
    @test skip(fio, -n) === fio
    @test bytesavailable(fio) == n
    g = read(fio)
    @test g == content[n+1:fixed_length]
    @test eof(fio)

    # pass through mark, reset, and unmark
    seek(fio, n)
    @test !ismarked(fio)
    @test mark(fio) == n
    @test ismarked(fio)
    seekstart(fio)
    @test read(fio) == first(content, fixed_length)
    @test reset(fio) == n
    @test read(fio) == content[n+1:fixed_length]
    @test !ismarked(fio)
    @test_throws ArgumentError reset(fio)
    @test unmark(fio) == false
    mark(fio)
    @test ismarked(fio)
    @test unmark(fio) == true
    @test !ismarked(fio)

    # pass through position
    seek(fio, n)
    @test position(fio) == n
    seekstart(fio)
    @test position(fio) == 0
    @test seekend(fio) === fio
    @test position(fio) == fixed_length
end

@testitem "SentinelIO" begin
    using Random
    rng = MersenneTwister(42)

    content_length = 1024
    content = rand(rng, UInt8, content_length)
    sentinel_length = 16
    sentinel = rand(rng, UInt8, sentinel_length)
    fixed_length = 256
    content[fixed_length+1:fixed_length+sentinel_length] = sentinel

    # add a second sentinel for reseteof test
    content[fixed_length*2+sentinel_length+1:fixed_length*2+sentinel_length*2] = sentinel

    io = IOBuffer(content)
    sio = SentinelIO(io, sentinel)
    @test bytesavailable(sio) <= fixed_length  # likely going to be length(sentinel), but always <= fixed_length

    # read < fixed_length bytes
    n = 8
    a = read(sio, n)
    @test a == first(content, n)
    @test bytesavailable(sio)  <= fixed_length - n

    # read everything else
    b = read(sio)
    @test b == content[n+1:fixed_length]
    @test bytesavailable(sio) == 0
    @test eof(sio)

    # try reading again
    c = read(sio)
    @test isempty(c)
    @test eof(sio)

    # try really hard to read again
    d = read(sio, 1)
    @test isempty(d)
    @test eof(sio)

    # try really, really hard to read again
    @test_throws EOFError read(sio, UInt8)
    @test eof(sio)

    # seek and try again
    @test seek(sio, n) === sio
    @test bytesavailable(sio) <= fixed_length - n
    e = read(sio)
    @test e == content[n+1:fixed_length]
    @test eof(sio)

    # seek more and try again
    @test seekstart(sio) === sio
    @test bytesavailable(sio) <= fixed_length
    f = read(sio)
    @test f == first(content, fixed_length)
    @test eof(sio)

    # skip and try again
    @test skip(sio, -n) === sio
    @test bytesavailable(sio) <= n
    g = read(sio)
    @test g == content[fixed_length-n+1:fixed_length]
    @test eof(sio)

    # pass through mark, reset, and unmark
    seek(sio, n)
    @test !ismarked(sio)
    @test mark(sio) == n
    @test ismarked(sio)
    seekstart(sio)
    @test read(sio) == first(content, fixed_length)
    @test reset(sio) == n
    @test read(sio) == content[n+1:fixed_length]
    @test !ismarked(sio)
    @test_throws ArgumentError reset(sio)
    @test unmark(sio) == false
    mark(sio)
    @test ismarked(sio)
    @test unmark(sio) == true
    @test !ismarked(sio)

    # pass through position
    seek(sio, n)
    @test position(sio) == n
    seekstart(sio)
    @test position(sio) == 0
    @test seekend(sio) === sio
    @test position(sio) == fixed_length

    # check reseteof and find next sentinel
    @test eof(sio)
    Base.reseteof(sio)
    @test !eof(sio)
    @test read(sio) == content[fixed_length+1:2*fixed_length + sentinel_length]
    @test eof(sio)
    # clear the second sentinel and try to read to end, which should cause an error because the last sentinel was never found
    Base.reseteof(sio)
    @test !eof(sio)
    @test_throws EOFError read(sio)
    @test eof(sio)
    # clearing the second sentinel should keep us at eof
    Base.reseteof(sio)
    @test eof(sio)
    @test isempty(read(sio))
end

@testitem "SentinelIO lazy buffer" begin
    using Random
    rng = MersenneTwister(42)

    content_length = 1024
    content = rand(rng, UInt8, content_length)
    sentinel_length = 16
    sentinel = rand(rng, UInt8, sentinel_length)
    fixed_length = 256
    content[fixed_length+1:fixed_length+sentinel_length] = sentinel

    io = IOBuffer(content)
    sio = SentinelIO(io, sentinel)

    # immediately check position, which should be 0, even though the buffer hasn't been filled yet
    @test position(sio) == 0

    # mark this position, read to fill the buffer, then reset to see if the position is correct
    @test mark(sio) == 0
    a = read(sio)
    @test a == content[begin:fixed_length]
    @test position(sio) == fixed_length
    @test reset(sio) == 0
    @test position(sio) == 0
end

@testitem "SentinelIO strings" begin
    content = "Hello, Julia!"
    sentinel = SubString(content, 6:7)
    io = IOBuffer(content)
    sio = SentinelIO(io, sentinel)

    @test read(sio, String) == "Hello"
    @test eof(sio)
end

@testitem "skip only and seek only" begin
    # in response to https://github.com/reallyasi9/TruncatedStreams.jl/issues/2
    struct SeekOnly{T <: IO} <: IO
        io::T
    end
    Base.seek(so::SeekOnly, pos::Integer) = seek(so.io, pos)
    Base.skip(::SeekOnly, ::Integer) = error("not implemented")
    Base.position(so::SeekOnly) = position(so.io)
    Base.eof(so::SeekOnly) = eof(so.io)
    Base.read(so::SeekOnly, ::Type{UInt8}) = read(so.io, UInt8)

    struct SkipOnly{T <: IO} <: IO
        io::T
    end
    Base.seek(::SkipOnly, ::Integer) = error("not implemented")
    Base.skip(so::SkipOnly, n::Integer) = skip(so.io, n)
    Base.position(so::SkipOnly) = position(so.io)
    Base.eof(so::SkipOnly) = eof(so.io)
    Base.read(so::SkipOnly, ::Type{UInt8}) = read(so.io, UInt8)

    using Random
    rng = MersenneTwister(42)

    content_length = 1024
    content = rand(rng, UInt8, content_length)
    sentinel_length = 16
    sentinel = rand(rng, UInt8, sentinel_length)
    fixed_length = 256
    content[fixed_length+1:fixed_length+sentinel_length] = sentinel

    # FixedLengthIO, skip only
    io = IOBuffer(content)
    skip_io = SkipOnly(io)
    fixed_skip_only = FixedLengthIO(skip_io, fixed_length)
    
    n = 8
    skip(fixed_skip_only, n)
    @test position(fixed_skip_only) == n
    skip(fixed_skip_only, typemax(Int))
    @test position(fixed_skip_only) == fixed_length
    @test eof(fixed_skip_only)

    @test_throws ErrorException seek(fixed_skip_only, n)

    # FixedLengthIO, seek only
    seekstart(io)
    seek_io = SeekOnly(io)
    fixed_seek_only = FixedLengthIO(seek_io, fixed_length)
    
    seek(fixed_seek_only, n)
    @test position(fixed_seek_only) == n
    seek(fixed_seek_only, typemax(Int))
    @test position(fixed_seek_only) == fixed_length
    @test eof(fixed_seek_only)
    seekstart(fixed_seek_only)

    @test_throws ErrorException skip(fixed_seek_only, -n)

    # SentinelIO, skip only
    seekstart(io)
    skip_io = SkipOnly(io)
    sentinel_skip_only = SentinelIO(skip_io, sentinel)
    
    n = 8
    skip(sentinel_skip_only, n)
    @test position(sentinel_skip_only) == n
    skip(sentinel_skip_only, typemax(Int))
    @test position(sentinel_skip_only) == fixed_length
    @test eof(sentinel_skip_only)

    @test_throws ErrorException seek(sentinel_skip_only, n)

    # SentinelIO, seek only
    seekstart(io)
    seek_io = SeekOnly(io)
    sentinel_seek_only = SentinelIO(seek_io, sentinel)
    
    seek(sentinel_seek_only, n)
    @test position(sentinel_seek_only) == n
    seek(sentinel_seek_only, typemax(Int))
    @test position(sentinel_seek_only) == fixed_length
    @test eof(sentinel_seek_only)
    seekstart(sentinel_seek_only)

    @test_throws ErrorException skip(sentinel_seek_only, -n)
end

@testitem "FixedLengthIO large streams on 32-bit systems" begin
    # use Zeros and InputBuffer to simulate a giant IOStream with out having to make a big file.
    using FillArrays: Zeros
    using InputBuffers: InputBuffer
    content_length = Int64(1)<<32 + Int64(2)
    fixed_length = content_length - Int64(1)
    content = Zeros{UInt8}(content_length)
    io = InputBuffer(content)
    fio = FixedLengthIO(io, fixed_length)
    
    seekend(fio)
    @test position(fio) == fixed_length
    @test eof(fio)
end

@testitem "write" begin
    content = collect(0x00:0x0f)
    io = IOBuffer(content; read=true, write=true, append=true)

    fixed_length = 17
    fio = FixedLengthIO(io, fixed_length) # note: stream isn't long enough yet!

    @test read(fio) == content

    seekstart(fio)
    @test write(fio, [0x10, 0x11]) == 2 # note: append flag above sets write poionter to the end of the stream, while seekstart 
    @test position(fio) == 0 # write did not change the number of bytes read
    @test position(io) == 0 # write MAY change the position of the read wrapped buffer, though, so be wary!

    @test read(fio) == collect(0x00:0x10)
    @test position(fio) == fixed_length
    @test eof(fio)
    @test !eof(io)

    seekstart(io)
    sentinel = [0x11, 0x12]
    sio = SentinelIO(io, sentinel) # note: sentinel doesn't exist in the stream yet!

    @test_throws EOFError read(sio) # no sentinel found
    
    seekstart(sio)
    @test write(sio, [0x12, 0x13]) == 2 # complete the sentinel by appending
    @test position(sio) == 0
    
    @test read(sio) == collect(0x00:0x10)
    @test eof(sio)
    @test !eof(io)
end

@testitem "readavailable" begin
    # readavailable is passed through to underlying stream
    # it's implementation-dependent, so just check to make sure it works and doesn't throw
    content = collect(0x00:0xff)
    io = IOBuffer(content; read=true, write=true, append=true)

    fixed_length = 16
    fio = FixedLengthIO(io, fixed_length)

    r = readavailable(fio)
    @test length(r) <= fixed_length
    @test r == first(content, length(r))

    seekstart(io)
    sentinel = content[fixed_length+1:fixed_length+2]
    sio = SentinelIO(io, sentinel)

    r = readavailable(sio)
    @test length(r) <= fixed_length
    @test r == first(content, length(r))
end

<<<<<<< HEAD
@testitem "n-ary peek" begin
    content = codeunits("🐢🐔🐐")
    io = IOBuffer(content)

    fixed_length = 3
    fio = FixedLengthIO(io, fixed_length)

    @test peek(fio) == first(content)
    @test peek(fio, UInt16) == only(reinterpret(UInt16, first(content, 2)))
    @test_throws EOFError peek(fio, UInt32)
    seekend(fio)
    @test_throws EOFError peek(fio)

    seekstart(io)
    sentinel = "🐔"
    sio = SentinelIO(io, sentinel)
    @test peek(sio) == first(content)
    @test peek(sio, UInt16) == only(reinterpret(UInt16, first(content, 2)))
    @test peek(sio, UInt32) == only(reinterpret(UInt32, first(content, 4)))
    # any peek longer than the sentinel will fail
    @test_throws ErrorException peek(sio, UInt64)
    # a peek into the sentinel will issue a warning
    skip(sio, 2)
    @test peek(sio, UInt32) == only(reinterpret(UInt32, content[3:6]))
    # a peek past the end of the sentinel will issue EOF
    seekend(sio)
    @test_throws EOFError peek(sio)
=======
@testitem "read!" begin
    # read! is passed through to underlying stream using unsafe_read
    content = collect(0x00:0xff)
    path = tempname()
    write(path, content)
    open(path) do io
        fixed_length = 16
        fio = FixedLengthIO(io, fixed_length)
        out = zeros(UInt8, fixed_length)
        read!(fio, out)
        @test out == content[1:fixed_length]
    end
    open(path) do io
        fixed_length = 16
        sentinel = content[fixed_length+1:fixed_length+2]
        sio = SentinelIO(io, sentinel)
        out = zeros(UInt8, fixed_length)
        read!(sio, out)
        @test out == content[1:fixed_length]
    end
>>>>>>> ab62f6a1
end

@run_package_tests verbose = true<|MERGE_RESOLUTION|>--- conflicted
+++ resolved
@@ -390,7 +390,6 @@
     @test r == first(content, length(r))
 end
 
-<<<<<<< HEAD
 @testitem "n-ary peek" begin
     content = codeunits("🐢🐔🐐")
     io = IOBuffer(content)
@@ -418,7 +417,8 @@
     # a peek past the end of the sentinel will issue EOF
     seekend(sio)
     @test_throws EOFError peek(sio)
-=======
+end
+      
 @testitem "read!" begin
     # read! is passed through to underlying stream using unsafe_read
     content = collect(0x00:0xff)
@@ -439,7 +439,6 @@
         read!(sio, out)
         @test out == content[1:fixed_length]
     end
->>>>>>> ab62f6a1
 end
 
 @run_package_tests verbose = true